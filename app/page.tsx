--- conflicted
+++ resolved
@@ -1,9 +1,6 @@
 'use client';
 
-<<<<<<< HEAD
 import { useAuth } from '@/hooks/useAuth';
-=======
->>>>>>> b9f692aa
 import { logger } from '@/lib/logger';
 import { 
   Header, 
@@ -68,11 +65,7 @@
 ];
 
 export default function Home() {
-<<<<<<< HEAD
   const { user } = useAuth();
-
-=======
->>>>>>> b9f692aa
   const handleRecipeLike = (id: string) => {
     logger.info('Recipe liked', { recipeId: id })
     // TODO: Implement like functionality
